--- conflicted
+++ resolved
@@ -100,12 +100,7 @@
         elif self.calculation_input.b_file_name is not None:
             output_path = self.calculation_input.b_file_name.path
         else:
-<<<<<<< HEAD
-            output_path = path.join(f"{self.calculation_input.brewer_id}", f"{self.uv_file_entry.header.date.year}")
-=======
             output_path = path.join(f"{self.calculation_input.brewer_id}", f"{self.calculation_input.date.year}")
-        file_path = path.join(output_path, file_name)
->>>>>>> 05af8383
 
         if self.calculation_input.settings.no_coscor:
             return path.join("nocoscor", output_path)
